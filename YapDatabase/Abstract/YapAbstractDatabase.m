#import "YapAbstractDatabase.h"
#import "YapAbstractDatabasePrivate.h"
#import "YapAbstractDatabaseExtensionPrivate.h"

#import "YapDatabaseString.h"
#import "YapDatabaseLogging.h"
#import "YapDatabaseManager.h"

#import "sqlite3.h"

#import <libkern/OSAtomic.h>

#if ! __has_feature(objc_arc)
#warning This file must be compiled with ARC. Use -fobjc-arc flag (or convert project to ARC).
#endif

/**
 * Define log level for this file: OFF, ERROR, WARN, INFO, VERBOSE
 * See YapDatabaseLogging.h for more information.
**/
#if DEBUG
  static const int ydbLogLevel = YDB_LOG_LEVEL_INFO;
#else
  static const int ydbLogLevel = YDB_LOG_LEVEL_WARN;
#endif

NSString *const YapDatabaseModifiedNotification = @"YapDatabaseModifiedNotification";

NSString *const YapDatabaseConnectionKey = @"connection";
NSString *const YapDatabaseExtensionsKey = @"extensions";
NSString *const YapDatabaseCustomKey     = @"custom";

/**
 * The database version is stored (via pragma user_version) to sqlite.
 * It is used to represent the version of the userlying architecture of YapDatabase.
 * In the event of future changes to the sqlite underpinnings of YapDatabase,
 * the version can be consulted to allow for proper on-the-fly upgrades.
 * For more information, see the upgradeTable method.
**/
#define YAP_DATABASE_CURRENT_VERION 2

////////////////////////////////////////////////////////////////////////////////////////////////////////////////////////
#pragma mark -
////////////////////////////////////////////////////////////////////////////////////////////////////////////////////////

@implementation YapAbstractDatabase

/**
 * The default serializer & deserializer use NSCoding (NSKeyedArchiver & NSKeyedUnarchiver).
 * Thus the objects need only support the NSCoding protocol.
**/
+ (NSData *(^)(id object))defaultSerializer
{
	NSData *(^serializer)(id) = ^(id object){
		return [NSKeyedArchiver archivedDataWithRootObject:object];
	};
	
	return serializer;
}

/**
 * The default serializer & deserializer use NSCoding (NSKeyedArchiver & NSKeyedUnarchiver).
 * Thus the objects need only support the NSCoding protocol.
**/
+ (id (^)(NSData *))defaultDeserializer
{
	id (^deserializer)(NSData *) = ^(NSData *data){
		return [NSKeyedUnarchiver unarchiveObjectWithData:data];
	};
	
	return deserializer;
}

/**
 * Property lists ONLY support the following: NSData, NSString, NSArray, NSDictionary, NSDate, and NSNumber.
 * Property lists are highly optimized and are used extensively Apple.
 *
 * Property lists make a good fit when your existing code already uses them,
 * such as replacing NSUserDefaults with a database.
**/
+ (NSData *(^)(id object))propertyListSerializer
{
	NSData *(^serializer)(id) = ^(id object){
		return [NSPropertyListSerialization dataWithPropertyList:object
		                                                  format:NSPropertyListBinaryFormat_v1_0
		                                                 options:NSPropertyListImmutable
		                                                   error:NULL];
	};
	
	return serializer;
}

/**
 * Property lists ONLY support the following: NSData, NSString, NSArray, NSDictionary, NSDate, and NSNumber.
 * Property lists are highly optimized and are used extensively Apple.
 *
 * Property lists make a good fit when your existing code already uses them,
 * such as replacing NSUserDefaults with a database.
**/
+ (id (^)(NSData *))propertyListDeserializer
{
	id (^deserializer)(NSData *) = ^(NSData *data){
		return [NSPropertyListSerialization propertyListWithData:data options:0 format:NULL error:NULL];
	};
	
	return deserializer;
}

/**
 * A FASTER serializer than the default, if serializing ONLY a NSDate object.
 * You may want to use timestampSerializer & timestampDeserializer if your metadata is simply an NSDate.
**/
+ (NSData *(^)(id object))timestampSerializer
{
	NSData *(^serializer)(id) = ^NSData *(id object) {
		
		if ([object isKindOfClass:[NSDate class]])
		{
			NSTimeInterval timestamp = [(NSDate *)object timeIntervalSinceReferenceDate];
			
			return [[NSData alloc] initWithBytes:(void *)&timestamp length:sizeof(NSTimeInterval)];
		}
		else
		{
			return [NSKeyedArchiver archivedDataWithRootObject:object];
		}
	};
	
	return serializer;
}

/**
 * A FASTER deserializer than the default, if deserializing data from timestampSerializer.
 * You may want to use timestampSerializer & timestampDeserializer if your metadata is simply an NSDate.
**/
+ (id (^)(NSData *))timestampDeserializer
{
	id (^deserializer)(NSData *) = ^id (NSData *data) {
		
		if ([data length] == sizeof(NSTimeInterval))
		{
			NSTimeInterval timestamp;
			memcpy((void *)&timestamp, [data bytes], sizeof(NSTimeInterval));
			
			return [[NSDate alloc] initWithTimeIntervalSinceReferenceDate:timestamp];
		}
		else
		{
			return [NSKeyedUnarchiver unarchiveObjectWithData:data];
		}
	};
	
	return deserializer;
}

@synthesize databasePath;
@synthesize objectSerializer = objectSerializer;
@synthesize objectDeserializer = objectDeserializer;
@synthesize metadataSerializer = metadataSerializer;
@synthesize metadataDeserializer = metadataDeserializer;

- (id)initWithPath:(NSString *)inPath
{
	return [self initWithPath:inPath
	         objectSerializer:NULL
	       objectDeserializer:NULL
	       metadataSerializer:NULL
	     metadataDeserializer:NULL];
}

- (id)initWithPath:(NSString *)inPath
        serializer:(NSData *(^)(id object))aSerializer
      deserializer:(id (^)(NSData *))aDeserializer
{
	return [self initWithPath:inPath
	         objectSerializer:aSerializer
	       objectDeserializer:aDeserializer
	       metadataSerializer:aSerializer
	     metadataDeserializer:aDeserializer];
}

- (id)initWithPath:(NSString *)inPath objectSerializer:(NSData *(^)(id object))aObjectSerializer
                                    objectDeserializer:(id (^)(NSData *))aObjectDeserializer
                                    metadataSerializer:(NSData *(^)(id object))aMetadataSerializer
                                  metadataDeserializer:(id (^)(NSData *))aMetadataDeserializer
{
	// First, standardize path.
	// This allows clients to be lazy when passing paths.
	NSString *path = [inPath stringByStandardizingPath];
	
	// Ensure there is only a single database instance per file.
	// However, clients may create as many connections as desired.
	if (![YapDatabaseManager registerDatabaseForPath:path])
	{
		YDBLogError(@"Only a single database instance is allowed per file. "
		            @"For concurrency you create multiple connections from a single database instance.");
		return nil;
	}
	
	NSData *(^defaultSerializer)(id)    = [[self class] defaultSerializer];
	id (^defaultDeserializer)(NSData *) = [[self class] defaultDeserializer];
	
	if ((self = [super init]))
	{
		databasePath = path;
		
		objectSerializer = aObjectSerializer ? aObjectSerializer : defaultSerializer;
		objectDeserializer = aObjectDeserializer ? aObjectDeserializer : defaultDeserializer;
		
		metadataSerializer = aMetadataSerializer ? aMetadataSerializer : defaultSerializer;
		metadataDeserializer = aMetadataDeserializer ? aMetadataDeserializer : defaultDeserializer;
		
		BOOL(^openConfigCreate)(void) = ^BOOL (void) { @autoreleasepool {
		
			BOOL result = YES;
			
			if (result) result = [self openDatabase];
			if (result) result = [self configureDatabase];
			if (result) result = [self createTables];
			
			if (!result && db)
			{
				sqlite3_close(db);
				db = NULL;
			}
			
			return result;
		}};
		
		BOOL result = openConfigCreate();
		if (!result)
		{
			// There are a few reasons why the database might not open.
			// One possibility is if the database file gets corrupt.
			// In the event of a problem, we simply delete the database file.
			// This isn't a big deal since we can just redownload the data.
			
			// Delete the (possibly corrupt) database file.
			[[NSFileManager defaultManager] removeItemAtPath:path error:NULL];
			
			// Then try opening a database again.
			
			result = openConfigCreate();
			
			if (result)
				YDBLogInfo(@"Database corruption resolved (name=%@)", [path lastPathComponent]);
			else
				YDBLogError(@"Database corruption unresolved (name=%@)", [path lastPathComponent]);
		}
		if (!result)
		{
			return nil;
		}
		
		checkpointQueue = dispatch_queue_create("YapDatabase-Checkpoint", NULL);
		snapshotQueue   = dispatch_queue_create("YapDatabase-Snapshot", NULL);
		writeQueue      = dispatch_queue_create("YapDatabase-Write", NULL);
		
		changesets = [[NSMutableArray alloc] init];
		connectionStates = [[NSMutableArray alloc] init];
		
		registeredExtensions = [[NSDictionary alloc] init];
		
		// Mark the queues so we can identify them.
		// There are several methods whose use is restricted to within a certain queue.
		
		IsOnSnapshotQueueKey = &IsOnSnapshotQueueKey;
		dispatch_queue_set_specific(snapshotQueue, IsOnSnapshotQueueKey, IsOnSnapshotQueueKey, NULL);
		
		IsOnWriteQueueKey = &IsOnWriteQueueKey;
		dispatch_queue_set_specific(writeQueue, IsOnWriteQueueKey, IsOnWriteQueueKey, NULL);
		
		// Complete database setup in the background
		dispatch_async(snapshotQueue, ^{ @autoreleasepool {
	
			[self upgradeTable];
			[self prepare];
		}});
	}
	return self;
}

- (void)dealloc
{
	YDBLogVerbose(@"Dealloc <%@ %p: databaseName=%@>", [self class], self, [databasePath lastPathComponent]);
	
	if (db) {
		sqlite3_close(db);
		db = NULL;
	}
	
	[YapDatabaseManager deregisterDatabaseForPath:databasePath];
	
#if !OS_OBJECT_USE_OBJC
	if (snapshotQueue)
		dispatch_release(snapshotQueue);
	if (writeQueue)
		dispatch_release(writeQueue);
	if (checkpointQueue)
		dispatch_release(checkpointQueue);
#endif
}

////////////////////////////////////////////////////////////////////////////////////////////////////////////////////////
#pragma mark Setup
////////////////////////////////////////////////////////////////////////////////////////////////////////////////////////

/**
 * Attempts to open (or create & open) the database connection.
**/
- (BOOL)openDatabase
{
	// Open the database connection.
	//
	// We use SQLITE_OPEN_NOMUTEX to use the multi-thread threading mode,
	// as we will be serializing access to the connection externally.
	
	int flags = SQLITE_OPEN_READWRITE | SQLITE_OPEN_CREATE | SQLITE_OPEN_NOMUTEX;
	
	int status = sqlite3_open_v2([databasePath UTF8String], &db, flags, NULL);
	if (status != SQLITE_OK)
	{
		// There are a few reasons why the database might not open.
		// One possibility is if the database file gets corrupt.
		// In the event of a problem, we simply delete the database file.
		// This isn't a big deal since we can just redownload the data.
		
		// Sometimes the open function returns a db to allow us to query it for the error message
		if (db) {
			YDBLogWarn(@"Error opening database: %d %s", status, sqlite3_errmsg(db));
		}
		else {
			YDBLogError(@"Error opening database: %d", status);
		}
		
		return NO;
	}
	
	return YES;
}

/**
 * Configures the database connection.
 * This mainly means enabling WAL mode, and configuring the auto-checkpoint.
**/
- (BOOL)configureDatabase
{
	int status;
	
	status = sqlite3_exec(db, "PRAGMA legacy_file_format = 0;", NULL, NULL, NULL);
	if (status != SQLITE_OK)
	{
		YDBLogError(@"Error setting legacy_file_format: %d %s", status, sqlite3_errmsg(db));
		return NO;
	}
	
	status = sqlite3_exec(db, "PRAGMA journal_mode = WAL;", NULL, NULL, NULL);
	if (status != SQLITE_OK)
	{
		YDBLogError(@"Error setting journal_mode: %d %s", status, sqlite3_errmsg(db));
		return NO;
	}
	
	// Disable autocheckpointing.
	//
	// YapDatabase has its own optimized checkpointing algorithm built-in.
	// It knows the state of every active connection for the database,
	// so it can invoke the checkpoint methods at the precise time in which a checkpoint can be most effective.
	
	sqlite3_wal_autocheckpoint(db, 0);
	
	return YES;
}

/**
 * REQUIRED OVERRIDE HOOK.
 * 
 * Don't forget to invoke [super createTables] so this method can create its tables too.
**/
- (BOOL)createTables
{
	char *createYapTableStatement =
	    "CREATE TABLE IF NOT EXISTS \"yap2\""
	    " (\"extension\" CHAR NOT NULL, "
	    "  \"key\" CHAR NOT NULL, "
	    "  \"data\" BLOB, "
	    "  PRIMARY KEY (\"extension\", \"key\")"
	    " );";
	
	int status = sqlite3_exec(db, createYapTableStatement, NULL, NULL, NULL);
	if (status != SQLITE_OK)
	{
		YDBLogError(@"Failed creating 'yap2' table: %d %s", status, sqlite3_errmsg(db));
		return NO;
	}
	
	return YES;
}

/**
 * REQUIRED OVERRIDE HOOK.
 * 
 * Subclasses must implement this method and return the proper class to use for the cache.
**/
- (Class)cacheKeyClass
{
	NSAssert(NO, @"Missing required override method in subclass");
	return nil;
}

////////////////////////////////////////////////////////////////////////////////////////////////////////////////////////
#pragma mark Upgrade
////////////////////////////////////////////////////////////////////////////////////////////////////////////////////////

/**
 * Extracts and returns column names of our database.
**/
- (NSArray *)tableColumnNames
{
	sqlite3_stmt *pragmaStatement;
	
	char *stmt = "PRAGMA table_info(database);";
	
	int status = sqlite3_prepare_v2(db, stmt, (int)strlen(stmt)+1, &pragmaStatement, NULL);
	if (status != SQLITE_OK)
	{
		YDBLogError(@"Error creating pragma table_info statement! %d %s", status, sqlite3_errmsg(db));
		return nil;
	}
	
	NSMutableArray *tableColumnNames = [NSMutableArray array];
	
	while (sqlite3_step(pragmaStatement) == SQLITE_ROW)
	{
		const unsigned char *text = sqlite3_column_text(pragmaStatement, 1);
		int textSize = sqlite3_column_bytes(pragmaStatement, 1);
		
		NSString *columnName = [[NSString alloc] initWithBytes:text length:textSize encoding:NSUTF8StringEncoding];
		if (columnName)
		{
			[tableColumnNames addObject:columnName];
		}
	}
	
	sqlite3_finalize(pragmaStatement);
	pragmaStatement = NULL;
	
	return tableColumnNames;
}

/**
 * Gets the version of the table.
 * This is used to perform the various upgrade paths.
**/
- (BOOL)get_user_version:(int *)user_version_ptr
{
	sqlite3_stmt *pragmaStatement;
	int status;
	int user_version;
	
	char *stmt = "PRAGMA user_version;";
	
	status = sqlite3_prepare_v2(db, stmt, (int)strlen(stmt)+1, &pragmaStatement, NULL);
	if (status != SQLITE_OK)
	{
		YDBLogError(@"Error creating pragma user_version statement! %d %s", status, sqlite3_errmsg(db));
		return NO;
	}
	
	status = sqlite3_step(pragmaStatement);
	if (status == SQLITE_ROW)
	{
		user_version = sqlite3_column_int(pragmaStatement, 0);
	}
	else
	{
		YDBLogError(@"Error fetching user_version: %d %s", status, sqlite3_errmsg(db));
		return NO;
	}
	
	sqlite3_finalize(pragmaStatement);
	pragmaStatement = NULL;
	
	// If user_version is zero, then this is a new database
	
	if (user_version == 0)
	{
		user_version = YAP_DATABASE_CURRENT_VERION;
		[self set_user_version:user_version];
	}
	
	if (user_version_ptr)
		*user_version_ptr = user_version;
	return YES;
}

/**
 * Sets the version of the table.
 * The version is used to check and perform upgrade logic if needed.
**/
- (BOOL)set_user_version:(int)user_version
{
	NSString *query = [NSString stringWithFormat:@"PRAGMA user_version = %d;", user_version];
	
	int status = sqlite3_exec(db, [query UTF8String], NULL, NULL, NULL);
	if (status != SQLITE_OK)
	{
		YDBLogError(@"Error setting user_version: %d %s", status, sqlite3_errmsg(db));
		return NO;
	}
	
	return YES;
}

- (BOOL)upgradeTable_1_2
{
	// In version 1, we used a table named "yap" which had {key, data}.
	// In version 2, we use a table named "yap2" which has {extension, key, data}
	
	int status = sqlite3_exec(db, "DROP TABLE IF EXISTS \"yap\"", NULL, NULL, NULL);
	if (status != SQLITE_OK)
	{
		YDBLogError(@"Failed dropping 'yap' table: %d %s", status, sqlite3_errmsg(db));
	}
	
	return YES;
}

/**
 * Performs upgrade checks, and implements the upgrade "plumbing" by invoking the appropriate upgrade methods.
 * 
 * To add custom upgrade logic, implement a method named "upgradeTable_X_Y",
 * where X is the previous version, and Y is the new version.
 * For example:
 * 
 * - (BOOL)upgradeTable_1_2 {
 *     // Upgrades from version 1 to version 2 of YapDatabase.
 *     // Return YES if successful.
 * }
 * 
 * IMPORTANT:
 * This is for upgrades of the database schema, and low-level operations of YapDatabase.
 * This is NOT for upgrading data within the database (i.e. objects, metadata, or keys).
 * Such data upgrades should be performed client side.
 *
 * This method is run asynchronously on the queue.
**/
- (void)upgradeTable
{
	int user_version = 0;
	if (![self get_user_version:&user_version]) return;
	
	while (user_version < YAP_DATABASE_CURRENT_VERION)
	{
		// Invoke method upgradeTable_X_Y
		// where X == current_version, and Y == current_version+1.
		//
		// Do this until we're up-to-date.
		
		int new_user_version = user_version + 1;
		
		NSString *selName = [NSString stringWithFormat:@"upgradeTable_%d_%d", user_version, new_user_version];
		SEL sel = NSSelectorFromString(selName);
		
		if ([self respondsToSelector:sel])
		{
			YDBLogInfo(@"Upgrading database (%@) from version %d to %d...",
			          [databasePath lastPathComponent], user_version, new_user_version);
			
			#pragma clang diagnostic push
			#pragma clang diagnostic ignored "-Warc-performSelector-leaks"
			if ([self performSelector:sel])
			#pragma clang diagnostic pop
			{
				[self set_user_version:new_user_version];
			}
			else
			{
				YDBLogError(@"Error upgrading database (%@)", [databasePath lastPathComponent]);
				break;
			}
		}
		else
		{
			YDBLogWarn(@"Missing upgrade method: %@", selName);
		}
		
		user_version = new_user_version;
	}
}

////////////////////////////////////////////////////////////////////////////////////////////////////////////////////////
#pragma mark Prepare
////////////////////////////////////////////////////////////////////////////////////////////////////////////////////////

/**
 * Optional override hook.
 * Don't forget to invoke [super prepare] so super can prepare too.
 *
 * This method is run asynchronously on the snapshotQueue.
**/
- (void)prepare
{
<<<<<<< HEAD
	int status;
	sqlite3_stmt *statement;
=======
	// Initialize snapshot
	
	snapshot = 0;
>>>>>>> c5a6e6ca
	
	// Write it to disk (replacing any previous value from last app run)
	
	[self beginTransaction];
	[self writeSnapshot];
	[self fetchPreviouslyRegisteredExtensionNames];
	[self commitTransaction];
}

- (void)beginTransaction
{
	int status = status = sqlite3_exec(db, "BEGIN TRANSACTION;", NULL, NULL, NULL);
	if (status != SQLITE_OK)
	{
		YDBLogError(@"Error in '%@': %d %s", NSStringFromSelector(_cmd), status, sqlite3_errmsg(db));
	}
}

- (void)commitTransaction
{
	int status = status = sqlite3_exec(db, "COMMIT TRANSACTION;", NULL, NULL, NULL);
	if (status != SQLITE_OK)
	{
		YDBLogError(@"Error in '%@': %d %s", NSStringFromSelector(_cmd), status, sqlite3_errmsg(db));
	}
}

- (void)writeSnapshot
{
	int status;
	sqlite3_stmt *statement;
	
<<<<<<< HEAD
	// Step 2 of 4: Populate snapshot and write to disk
	
	snapshot = 0;
	
	char *stmt = "INSERT OR REPLACE INTO \"yap\" (\"key\", \"data\") VALUES (?, ?);";
=======
	char *stmt = "INSERT OR REPLACE INTO \"yap2\" (\"extension\", \"key\", \"data\") VALUES (?, ?, ?);";
>>>>>>> c5a6e6ca
	
	status = sqlite3_prepare_v2(db, stmt, (int)strlen(stmt)+1, &statement, NULL);
	if (status != SQLITE_OK)
	{
		YDBLogError(@"%@: Error creating statement: %d %s",
		              NSStringFromSelector(_cmd), status, sqlite3_errmsg(db));
	}
	else
	{
<<<<<<< HEAD
		char *key = "snapshot";
		sqlite3_bind_text(statement, 1, key, (int)strlen(key), SQLITE_STATIC);
		
		uint64_t littleEndian = CFSwapInt64HostToLittle(snapshot);
		sqlite3_bind_blob(statement, 2, &littleEndian, (int)sizeof(uint64_t), SQLITE_STATIC);
=======
		char *extension = "";
		sqlite3_bind_text(statement, 1, extension, (int)strlen(extension), SQLITE_STATIC);
		
		char *key = "snapshot";
		sqlite3_bind_text(statement, 2, key, (int)strlen(key), SQLITE_STATIC);
		
		sqlite3_bind_int64(statement, 3, (sqlite3_int64)snapshot);
>>>>>>> c5a6e6ca
		
		status = sqlite3_step(statement);
		if (status != SQLITE_DONE)
		{
			YDBLogError(@"%@: Error in statement: %d %s", NSStringFromSelector(_cmd), status, sqlite3_errmsg(db));
		}
		
		sqlite3_finalize(statement);
	}
}

- (void)fetchPreviouslyRegisteredExtensionNames
{
	int status;
	sqlite3_stmt *statement;
	
	char *stmt = "SELECT DISTINCT \"extension\" FROM \"yap2\" ;";
	
	NSMutableArray *extensionNames = [NSMutableArray array];
	
	status = sqlite3_prepare_v2(db, stmt, (int)strlen(stmt)+1, &statement, NULL);
	if (status != SQLITE_OK)
	{
		YDBLogError(@"%@: Error creating statement: %d %s",
					NSStringFromSelector(_cmd), status, sqlite3_errmsg(db));
	}
	else
	{
		while ((status = sqlite3_step(statement)) == SQLITE_ROW)
		{
			const unsigned char *text = sqlite3_column_text(statement, 0);
			int textSize = sqlite3_column_bytes(statement, 0);
			
			NSString *extensionName =
			    [[NSString alloc] initWithBytes:text length:textSize encoding:NSUTF8StringEncoding];
			
			if ([extensionName length] > 0)
			{
				[extensionNames addObject:extensionName];
			}
		}
		
		if (status != SQLITE_DONE)
		{
			YDBLogError(@"%@: Error in statement: %d %s", NSStringFromSelector(_cmd), status, sqlite3_errmsg(db));
		}
		
		sqlite3_finalize(statement);
	}
	
	previouslyRegisteredExtensionNames = extensionNames;
}

////////////////////////////////////////////////////////////////////////////////////////////////////////////////////////
#pragma mark Connections
////////////////////////////////////////////////////////////////////////////////////////////////////////////////////////

- (YapAbstractDatabaseConnection *)newConnection
{
	// This method is overriden by subclasses
	return nil;
}

/**
 * This method is called from newConnection, either above or from a subclass.
**/
- (void)addConnection:(YapAbstractDatabaseConnection *)connection
{
	// We can asynchronously add the connection to the state table.
	// This is safe as the connection itself must go through the same queue in order to do anything.
	//
	// The primary motivation in adding the asynchronous functionality is due to the following common use case:
	//
	// YapDatabase *database = [[YapDatabase alloc] initWithPath:path];
	// YapDatabaseConnection *databaseConnection = [database newConnection];
	//
	// The YapDatabase init method is asynchronously preparing itself through the snapshot queue.
	// We'd like to avoid blocking the very next line of code and allow the asynchronous prepare to continue.
	
	dispatch_async(connection.connectionQueue, ^{
		
		dispatch_sync(snapshotQueue, ^{ @autoreleasepool {
			
			// Add the connection to the state table
			
			YapDatabaseConnectionState *state = [[YapDatabaseConnectionState alloc] initWithConnection:connection];
			[connectionStates addObject:state];
			
			YDBLogVerbose(@"Created new connection(%p) for <%@ %p: databaseName=%@, connectionCount=%lu>",
						  connection,
						  [self class], self, [databasePath lastPathComponent], (unsigned long)[connectionStates count]);
			
			// Invoke the one-time prepare method, so the connection can perform any needed initialization.
			// Be sure to do this within the snapshotQueue, as the prepare method depends on this.
			
			[connection prepare];
		}});
	});
}

/**
 * This method is called from YapDatabaseConnection's dealloc method.
**/
- (void)removeConnection:(YapAbstractDatabaseConnection *)connection
{
	dispatch_block_t block = ^{ @autoreleasepool {
		
		NSUInteger index = 0;
		for (YapDatabaseConnectionState *state in connectionStates)
		{
			if (state->connection == connection)
				break;
			else
				index++;
		}
		
		if (index < [connectionStates count])
			[connectionStates removeObjectAtIndex:index];
		
		YDBLogVerbose(@"Removed connection(%p) from <%@ %p: databaseName=%@, connectionCount=%lu>",
		              connection,
		              [self class], self, [databasePath lastPathComponent], (unsigned long)[connectionStates count]);
	}};
	
	// We prefer to invoke this method synchronously.
	//
	// The connection may be the last object retaining the database.
	// It's easier to trace object deallocations when they happen in a predictable order.
	
	if (dispatch_get_specific(IsOnSnapshotQueueKey))
		block();
	else
		dispatch_sync(snapshotQueue, block);
}

////////////////////////////////////////////////////////////////////////////////////////////////////////////////////////
#pragma mark Extensions
////////////////////////////////////////////////////////////////////////////////////////////////////////////////////////

/**
 * Registers the extension with the database using the given name.
 * After registration everything works automatically using just the extension name.
 * 
 * The registration process is equivalent to a readwrite transaction.
 * It involves persisting various information about the extension to the database,
 * as well as possibly populating the extension by enumerating existing rows in the database.
 *
 * @return
 *     YES if the extension was properly registered.
 *     NO if an error occurred, such as the extensionName is already registered.
 * 
 * @see asyncRegisterExtension:withName:completionBlock:
 * @see asyncRegisterExtension:withName:completionBlock:completionQueue:
**/
- (BOOL)registerExtension:(YapAbstractDatabaseExtension *)extension withName:(NSString *)extensionName
{
	__block BOOL ready = NO;
	
	dispatch_sync(writeQueue, ^{ @autoreleasepool {
		
		ready = [self _registerExtension:extension withName:extensionName];
	}});
	
	return ready;
}

/**
 * Asynchronoulsy starts the extension registration process.
 * After registration everything works automatically using just the extension name.
 * 
 * The registration process is equivalent to a readwrite transaction.
 * It involves persisting various information about the extension to the database,
 * as well as possibly populating the extension by enumerating existing rows in the database.
 * 
 * An optional completion block may be used.
 * If the extension registration was successful then the ready parameter will be YES.
 *
 * The completionBlock will be invoked on the main thread (dispatch_get_main_queue()).
**/
- (void)asyncRegisterExtension:(YapAbstractDatabaseExtension *)extension
                      withName:(NSString *)extensionName
               completionBlock:(void(^)(BOOL ready))completionBlock
{
	[self asyncRegisterExtension:extension
	                    withName:extensionName
	             completionBlock:completionBlock
	             completionQueue:NULL];
}

/**
 * Asynchronoulsy starts the extension registration process.
 * After registration everything works automatically using just the extension name.
 *
 * The registration process is equivalent to a readwrite transaction.
 * It involves persisting various information about the extension to the database,
 * as well as possibly populating the extension by enumerating existing rows in the database.
 * 
 * An optional completion block may be used.
 * If the extension registration was successful then the ready parameter will be YES.
 * 
 * Additionally the dispatch_queue to invoke the completion block may also be specified.
 * If NULL, dispatch_get_main_queue() is automatically used.
**/
- (void)asyncRegisterExtension:(YapAbstractDatabaseExtension *)extension
                      withName:(NSString *)extensionName
               completionBlock:(void(^)(BOOL ready))completionBlock
               completionQueue:(dispatch_queue_t)completionQueue
{
	if (completionQueue == NULL && completionBlock != NULL)
		completionQueue = dispatch_get_main_queue();
	
	dispatch_async(writeQueue, ^{ @autoreleasepool {
		
		BOOL ready = [self _registerExtension:extension withName:extensionName];
		
		if (completionBlock)
		{
			dispatch_async(completionQueue, ^{ @autoreleasepool {
				
				completionBlock(ready);
			}});
		}
	}});
}

/**
 *
**/
- (void)unregisterExtension:(NSString *)extensionName
{
	dispatch_sync(writeQueue, ^{ @autoreleasepool {
		
		[self _unregisterExtension:extensionName];
	}});
}

- (void)asyncUnregisterExtension:(NSString *)extensionName
                 completionBlock:(dispatch_block_t)completionBlock
{
	[self asyncUnregisterExtension:extensionName
	               completionBlock:completionBlock
	               completionQueue:NULL];
}

- (void)asyncUnregisterExtension:(NSString *)extensionName
                 completionBlock:(dispatch_block_t)completionBlock
                 completionQueue:(dispatch_queue_t)completionQueue
{
	if (completionQueue == NULL && completionBlock != NULL)
		completionQueue = dispatch_get_main_queue();
	
	dispatch_async(writeQueue, ^{ @autoreleasepool {
		
		[self _unregisterExtension:extensionName];
		
		if (completionBlock)
		{
			dispatch_async(completionQueue, ^{ @autoreleasepool {
				
				completionBlock();
			}});
		}
	}});
}

/**
 * Internal utility method.
 * Handles lazy creation and destruction of short-lived registrationConnection instance.
 * 
 * @see _registerExtension:withName:
 * @see _unregisterExtension:
**/
- (YapAbstractDatabaseConnection *)registrationConnection
{
	if (registrationConnection == nil)
	{
		registrationConnection = [self newConnection];
		
		NSTimeInterval delayInSeconds = 10.0;
		dispatch_time_t popTime = dispatch_time(DISPATCH_TIME_NOW, (int64_t)(delayInSeconds * NSEC_PER_SEC));
		dispatch_after(popTime, writeQueue, ^(void){
			
			registrationConnection = nil;
		});
	}
	
	return registrationConnection;
}

/**
 * Internal method that handles extension registration.
 * This method must be invoked on the writeQueue.
**/
- (BOOL)_registerExtension:(YapAbstractDatabaseExtension *)extension withName:(NSString *)extensionName
{
	NSAssert(dispatch_get_specific(IsOnWriteQueueKey), @"Must go through writeQueue.");
	
	if (extension == nil)
	{
		YDBLogError(@"Error registering extension: extension parameter is nil");
		return NO;
	}
	if ([extensionName length] == 0)
	{
		YDBLogError(@"Error registering extension: extensionName parameter is nil or empty string");
		return NO;
	}
	if (![extension supportsDatabase:self])
	{
		YDBLogError(@"Error registering extension: extension doesn't support this type of database");
		return NO;
	}
	if (extension.registeredName != nil)
	{
		YDBLogError(@"Error registering extension: extension is already registered");
		return NO;
	}
	if ([self registeredExtension:extensionName] != nil)
	{
		YDBLogError(@"Error registering extension: extensionName(%@) already registered", extensionName);
		return NO;
	}
	
	extension.registeredName = extensionName;
	
	BOOL result = [[self registrationConnection] registerExtension:extension withName:extensionName];
	if (!result)
	{
		extension.registeredName = nil;
	}
	
	return result;
}

/**
 * Internal method that handles extension unregistration.
 * This method must be invoked on the writeQueue.
**/
- (void)_unregisterExtension:(NSString *)extensionName
{
	NSAssert(dispatch_get_specific(IsOnWriteQueueKey), @"Must go through writeQueue.");
	
	if ([extensionName length] == 0)
	{
		YDBLogError(@"Error unregistering extension: extensionName parameter is nil or empty string");
		return;
	}
	
	YapAbstractDatabaseExtension *extension = [self registeredExtension:extensionName];
	
	[[self registrationConnection] unregisterExtension:extensionName];
	
	extension.registeredName = nil;
}

/**
 * Returns the registered extension with the given name.
**/
- (id)registeredExtension:(NSString *)extensionName
{
	// This method is public
	
	__block YapAbstractDatabaseExtension *result = nil;
	
	dispatch_block_t block = ^{
		
		result = [registeredExtensions objectForKey:extensionName];
	};
	
	if (dispatch_get_specific(IsOnSnapshotQueueKey))
		block();
	else
		dispatch_sync(snapshotQueue, block);
	
	return result;
}

/**
 * Returns all currently registered extensions as a dictionary.
 * The key is the registed name (NSString), and the value is the extension (YapAbstractDatabaseExtension subclass).
**/
- (NSDictionary *)registeredExtensions
{
	// This method is public
	
	__block NSDictionary *extensionsCopy = nil;
	
	dispatch_block_t block = ^{
		
		extensionsCopy = registeredExtensions;
	};
	
	if (dispatch_get_specific(IsOnSnapshotQueueKey))
		block();
	else
		dispatch_sync(snapshotQueue, block);
	
	return extensionsCopy;
}

////////////////////////////////////////////////////////////////////////////////////////////////////////////////////////
#pragma mark Snapshot Architecture
////////////////////////////////////////////////////////////////////////////////////////////////////////////////////////

/**
 * This method is only accessible from within the snapshotQueue.
 *
 * The snapshot represents when the database was last modified by a read-write transaction.
 * This information isn persisted to the 'yap' database, and is separately held in memory.
 * It serves multiple purposes.
 *
 * First is assists in validation of a connection's cache.
 * When a connection begins a new transaction, it may have items sitting in the cache.
 * However the connection doesn't know if the items are still valid because another connection may have made changes.
 *
 * The snapshot also assists in correcting for a race condition.
 * It order to minimize blocking we allow read-write transactions to commit outside the context
 * of the snapshotQueue. This is because the commit may be a time consuming operation, and we
 * don't want to block read-only transactions during this period. The race condition occurs if a read-only
 * transactions starts in the midst of a read-write commit, and the read-only transaction gets
 * a "yap-level" snapshot that's out of sync with the "sql-level" snapshot. This is easily correctable if caught.
 * Thus we maintain the snapshot in memory, and fetchable via a select query.
 * One represents the "yap-level" snapshot, and the other represents the "sql-level" snapshot.
 *
 * The snapshot is simply a 64-bit integer.
 * It is reset when the YapDatabase instance is initialized,
 * and incremented by each read-write transaction (if changes are actually made).
**/
- (uint64_t)snapshot
{
	if (dispatch_get_specific(IsOnSnapshotQueueKey))
	{
		// Very common case.
		// This method is called on just about every transaction.
		return snapshot;
	}
	else
	{
		// Non-common case.
		// Public access implementation.
		__block uint64_t result = 0;
		
		dispatch_sync(snapshotQueue, ^{
			result = snapshot;
		});
		
		return result;
	}
}

/**
 * This method is only accessible from within the snapshotQueue.
 * 
 * Prior to starting the sqlite commit, the connection must report its changeset to the database.
 * The database will store the changeset, and provide it to other connections if needed (due to a race condition).
 * 
 * The following MUST be in the dictionary:
 *
 * - snapshot : NSNumber with the changeset's snapshot
**/
- (void)notePendingChanges:(NSDictionary *)pendingChangeset fromConnection:(YapAbstractDatabaseConnection *)sender
{
	NSAssert(dispatch_get_specific(IsOnSnapshotQueueKey), @"Must go through snapshotQueue for atomic access.");
	NSAssert([pendingChangeset objectForKey:@"snapshot"], @"Missing required change key: snapshot");
	
	// The sender is preparing to start the sqlite commit.
	// We save the changeset in advance to handle possible edge cases.
	
	[changesets addObject:pendingChangeset];
	
	YDBLogVerbose(@"Adding pending changeset %@ for database: %@",
	              [[changesets lastObject] objectForKey:@"snapshot"], self);
}

/**
 * This method is only accessible from within the snapshotQueue.
 *
 * This method is used if a transaction finds itself in a race condition.
 * It should retrieve the database's pending and/or committed changes,
 * and then process them via [connection noteCommittedChanges:].
**/
- (NSArray *)pendingAndCommittedChangesSince:(uint64_t)connectionSnapshot until:(uint64_t)maxSnapshot
{
	NSAssert(dispatch_get_specific(IsOnSnapshotQueueKey), @"Must go through snapshotQueue for atomic access.");
	
	NSMutableArray *relevantChangesets = [NSMutableArray arrayWithCapacity:[changesets count]];
	
	for (NSDictionary *changeset in changesets)
	{
		uint64_t changesetSnapshot = [[changeset objectForKey:@"snapshot"] unsignedLongLongValue];
		
		if ((changesetSnapshot > connectionSnapshot) && (changesetSnapshot <= maxSnapshot))
		{
			[relevantChangesets addObject:changeset];
		}
	}
	
	return relevantChangesets;
}

/**
 * This method is only accessible from within the snapshotQueue.
 *
 * Upon completion of a readwrite transaction, the connection should report it's changeset to the database.
 * The database will then forward the changes to all other connection's.
 *
 * The following MUST be in the dictionary:
 *
 * - snapshot : NSNumber with the changeset's snapshot
**/
- (void)noteCommittedChanges:(NSDictionary *)changeset fromConnection:(YapAbstractDatabaseConnection *)sender
{
	NSAssert(dispatch_get_specific(IsOnSnapshotQueueKey), @"Must go through snapshotQueue for atomic access.");
	NSAssert([changeset objectForKey:@"snapshot"], @"Missing required change key: snapshot");
	
	// The sender has finished the sqlite commit, and all data is now written to disk.
	
	// Update the in-memory snapshot,
	// which represents the most recent snapshot of the last committed readwrite transaction.
	
	snapshot = [[changeset objectForKey:@"snapshot"] unsignedLongLongValue];
	
	// Update registeredExtensions, if changed.
	
	NSDictionary *newRegisteredExtensions = [changeset objectForKey:@"registeredExtensions"];
	if (newRegisteredExtensions)
	{
		registeredExtensions = newRegisteredExtensions;
	}
	
	// Forward the changeset to all other connections so they can perform any needed updates.
	// Generally this means updating the in-memory components such as the cache.
	
	dispatch_group_t group = NULL;
	
	for (YapDatabaseConnectionState *state in connectionStates)
	{
		if (state->connection != sender)
		{
			YapAbstractDatabaseConnection *connection = state->connection;
			
			if (group == NULL)
				group = dispatch_group_create();
			
			dispatch_group_async(group, connection.connectionQueue, ^{ @autoreleasepool {
				
				[connection noteCommittedChanges:changeset];
			}});
		}
	}
	
	// Schedule block to be executed once all connections have processed the changes.
	
<<<<<<< HEAD
=======
	BOOL isInternalChangeset = (sender == nil);

>>>>>>> c5a6e6ca
	dispatch_block_t block = ^{
		
		// All connections have now processed the changes.
		// So we no longer need to retain the changeset in memory.
		
		if (isInternalChangeset)
		{
			YDBLogVerbose(@"Completed internal changeset %@ for database: %@",
			              [changeset objectForKey:@"snapshot"], self);
		}
		else
		{
			YDBLogVerbose(@"Dropping processed changeset %@ for database: %@",
			              [changeset objectForKey:@"snapshot"], self);
			
			[changesets removeObjectAtIndex:0];
		}
		
		#if !OS_OBJECT_USE_OBJC
		if (group)
			dispatch_release(group);
		#endif
	};
	
	if (group)
		dispatch_group_notify(group, snapshotQueue, block);
	else
		block();
}

////////////////////////////////////////////////////////////////////////////////////////////////////////////////////////
#pragma mark Manual Checkpointing
////////////////////////////////////////////////////////////////////////////////////////////////////////////////////////

/**
 * This method should be called whenever the maximum checkpointable snapshot is incremented.
 * That is, the state of every connection is known to the system.
 * And a snaphot cannot be checkpointed until every connection is at or past that snapshot.
 * Thus, we can know the point at which a snapshot becomes checkpointable,
 * and we can thus optimize the checkpoint invocations such that
 * each invocation is able to checkpoint one or more commits.
**/
- (void)asyncCheckpoint:(uint64_t)maxCheckpointableSnapshot
{
	__weak YapAbstractDatabase *weakSelf = self;
	
	dispatch_async(checkpointQueue, ^{ @autoreleasepool {
		
		__strong YapAbstractDatabase *strongSelf = weakSelf;
		if (strongSelf == nil) return;
		
		YDBLogVerbose(@"Checkpointing up to snapshot %llu", maxCheckpointableSnapshot);
		
		// We're ready to checkpoint more frames.
		//
		// So we're going to execute a passive checkpoint.
		// That is, without disrupting any connections, we're going to write pages from the WAL into the database.
		// The checkpoint can only write pages from snapshots if all connections are at or beyond the snapshot.
		// Thus, this method is only called by a connection that moves the min snapshot forward.
		
		int frameCount = 0;
		int checkpointCount = 0;
		
		int result = sqlite3_wal_checkpoint_v2(strongSelf->db, "main",
		                                       SQLITE_CHECKPOINT_PASSIVE, &frameCount, &checkpointCount);
		
		// frameCount      = total number of frames in the log file
		// checkpointCount = total number of checkpointed frames
		//                  (including any that were already checkpointed before the function was called)
		
		if (result != SQLITE_OK)
		{
			if (result == SQLITE_BUSY)
				YDBLogVerbose(@"sqlite3_wal_checkpoint_v2 returned SQLITE_BUSY");
			else
				YDBLogWarn(@"sqlite3_wal_checkpoint_v2 returned error code: %d", result);
			
			return;// from_block
		}
		
		YDBLogVerbose(@"Post-checkpoint (%llu): frames(%d) checkpointed(%d)",
		              maxCheckpointableSnapshot, frameCount, checkpointCount);
		
		// Have we checkpointed the entire WAL yet?
		
		if (frameCount == checkpointCount)
		{
			// We've checkpointed every single frame.
			// This means the next read-write transaction will reset the WAL (instead of appending to it).
			//
			// However, this will get spoiled if there are active read-only transactions that
			// were started before our checkpoint finished, and continue to exist during the next read-write.
			// It's not a big deal if the occasional read-only transaction happens to spoil the WAL reset.
			// In those cases, the WAL generally gets reset shortly thereafter.
			// Long-lived read transactions are a different case entirely.
			// These transactions spoil it every single time, and could potentially cause the WAL to grow indefinitely.
			// 
			// The solution is to notify active long-lived connections, and tell them to re-begin their transaction
			// on the same snapshot. But this time the sqlite machinery will read directly from the database,
			// and thus unlock the WAL so it can be reset.
			
			dispatch_async(snapshotQueue, ^{
				
				for (YapDatabaseConnectionState *state in connectionStates)
				{
					if (state->yapLevelSharedReadLock &&
					    state->longLivedReadTransaction &&
					    state->lastKnownSnapshot == snapshot)
					{
						[state->connection maybeResetLongLivedReadTransaction];
					}
				}
			});
		}
	}});
}

@end<|MERGE_RESOLUTION|>--- conflicted
+++ resolved
@@ -601,14 +601,9 @@
 **/
 - (void)prepare
 {
-<<<<<<< HEAD
-	int status;
-	sqlite3_stmt *statement;
-=======
 	// Initialize snapshot
 	
 	snapshot = 0;
->>>>>>> c5a6e6ca
 	
 	// Write it to disk (replacing any previous value from last app run)
 	
@@ -641,15 +636,7 @@
 	int status;
 	sqlite3_stmt *statement;
 	
-<<<<<<< HEAD
-	// Step 2 of 4: Populate snapshot and write to disk
-	
-	snapshot = 0;
-	
-	char *stmt = "INSERT OR REPLACE INTO \"yap\" (\"key\", \"data\") VALUES (?, ?);";
-=======
 	char *stmt = "INSERT OR REPLACE INTO \"yap2\" (\"extension\", \"key\", \"data\") VALUES (?, ?, ?);";
->>>>>>> c5a6e6ca
 	
 	status = sqlite3_prepare_v2(db, stmt, (int)strlen(stmt)+1, &statement, NULL);
 	if (status != SQLITE_OK)
@@ -659,13 +646,6 @@
 	}
 	else
 	{
-<<<<<<< HEAD
-		char *key = "snapshot";
-		sqlite3_bind_text(statement, 1, key, (int)strlen(key), SQLITE_STATIC);
-		
-		uint64_t littleEndian = CFSwapInt64HostToLittle(snapshot);
-		sqlite3_bind_blob(statement, 2, &littleEndian, (int)sizeof(uint64_t), SQLITE_STATIC);
-=======
 		char *extension = "";
 		sqlite3_bind_text(statement, 1, extension, (int)strlen(extension), SQLITE_STATIC);
 		
@@ -673,7 +653,6 @@
 		sqlite3_bind_text(statement, 2, key, (int)strlen(key), SQLITE_STATIC);
 		
 		sqlite3_bind_int64(statement, 3, (sqlite3_int64)snapshot);
->>>>>>> c5a6e6ca
 		
 		status = sqlite3_step(statement);
 		if (status != SQLITE_DONE)
@@ -1227,11 +1206,8 @@
 	
 	// Schedule block to be executed once all connections have processed the changes.
 	
-<<<<<<< HEAD
-=======
 	BOOL isInternalChangeset = (sender == nil);
 
->>>>>>> c5a6e6ca
 	dispatch_block_t block = ^{
 		
 		// All connections have now processed the changes.
